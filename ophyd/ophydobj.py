import functools
from itertools import count
from .EstTime import DefaultEstTime
import time
import logging

<<<<<<< HEAD
=======
from enum import IntFlag
>>>>>>> 6df2b92f


module_logger = logging.getLogger(__name__)


def select_version(cls, version):
    """Select closest compatible version to requested version

    Compatible is defined as ``class_version <= requested_version``
    as defined by the types used to denote the versions.

    Parameters
    ----------
    cls : type
        The base class to find a version of

    version : any
        Must be the same type as used to define the class versions.

    """
    all_versions = cls._class_info_['versions']
    matched_version = max(ver for ver in all_versions if ver <= version)
    return all_versions[matched_version]


class Kind(IntFlag):
    """
    This is used in the .kind attribute of all OphydObj (Signals, Devices).

    A Device examines its components' .kind atttribute to decide whether to
    traverse it in read(), read_configuration(), or neither. Additionally, if
    decides whether to include its name in `hints['fields']`.
    """
    omitted = 0b000
    normal = 0b001
    config = 0b010
    hinted = 0b101  # Notice that bool(hinted & normal) is True.


class UnknownSubscription(KeyError):
    "Subclass of KeyError.  Raised for unknown event type"
    ...


class OphydObject:
    '''The base class for all objects in Ophyd

    Handles:

      * Subscription/callback mechanism

    Parameters
    ----------
    name : str, optional
        The name of the object.
    attr_name : str, optional
        The attr name on it's parent (if it has one)
        ex ``getattr(self.parent, self.attr_name) is self``
    parent : parent, optional
        The object's parent, if it exists in a hierarchy
    kind : a member of the :class:`~ophydobj.Kind` :class:`~enum.IntEnum`
        (or equivalent integer), optional
        Default is ``Kind.normal``. See :class:`~ophydobj.Kind` for options.

    Attributes
    ----------
    name
    '''

    _default_sub = None

<<<<<<< HEAD
    def __init__(self, *, name=None, parent=None, labels=None,
                 kind=None, est_time=DefaultEstTime):
=======
    def __init__(self, *, name=None, attr_name='', parent=None, labels=None,
                 kind=None):
>>>>>>> 6df2b92f
        if labels is None:
            labels = set()
        self._ophyd_labels_ = set(labels)
        if kind is None:
            kind = Kind.normal
        self.kind = kind

        super().__init__()

        # base name and ref to parent, these go with properties
        if name is None:
            name = ''
        self._attr_name = attr_name
        if not isinstance(name, str):
            raise ValueError("name must be a string.")
        self._name = name
        self._parent = parent
        self.est_time = est_time(self.name)

        self.subscriptions = {getattr(self, k)
                              for k in dir(type(self))
                              if (k.startswith('SUB') or
                                  k.startswith('_SUB'))}

        # dictionary of wrapped callbacks
        self._callbacks = {k: {} for k in self.subscriptions}
        # this is to maintain api on clear_sub
        self._unwrapped_callbacks = {k: {} for k in self.subscriptions}
        # map cid -> back to which event it is in
        self._cid_to_event_mapping = dict()
        # cache of last inputs to _run_subs, the semi-private way
        # to trigger the callbacks for a given subscription to be run
        self._args_cache = {k: None for k in self.subscriptions}
        # count of subscriptions we have handed out, used to give unique ids
        self._cb_count = count()
        # Create logger name from parent or from module class
        if self.parent:
            base_log = self.parent.log.name
            name = self.name.lstrip(self.parent.name + '_')
        else:
            base_log = self.__class__.__module__
            name = self.name
        # Instantiate logger
        self.log = logging.getLogger(base_log + '.' + name)

    def __init_subclass__(cls, version=None, version_of=None,
                          version_type=None, **kwargs):
        'This is called automatically in Python for all subclasses of OphydObject'
        super().__init_subclass__(**kwargs)

        if version is None:
            if version_of is not None:
                raise RuntimeError('Must specify a version if `version_of` '
                                   'is specified')
            if version_type is None:
                return
            # Allow specification of version_type without specifying a version,
            # for use in a base class

            cls._class_info_ = dict(
                versions={},
                version=None,
                version_type=version_type,
                version_of=version_of
            )
            return

        if version_of is None:
            versions = {}
            version_of = cls
        else:
            versions = version_of._class_info_['versions']
            if version_type is None:
                version_type = version_of._class_info_['version_type']

            elif version_type != version_of._class_info_['version_type']:
                raise RuntimeError(
                    "version_type with in a family must be consistent, "
                    f"you passed in {version_type}, to {cls.__name__} "
                    f"but {version_of.__name__} has version_type "
                    f"{version_of._class_info_['version_type']}")

            if not issubclass(cls, version_of):
                raise RuntimeError(
                    f'Versions are only valid for classes in the same '
                    f'hierarchy. {cls.__name__} is not a subclass of '
                    f'{version_of.__name__}.'
                )

        if versions is not None and version in versions:
            module_logger.warning('Redefining %r version %s: old=%r new=%r',
                                  version_of, version, versions[version], cls)

        versions[version] = cls

        cls._class_info_ = dict(
            versions=versions,
            version=version,
            version_type=version_type,
            version_of=version_of
        )

    def _validate_kind(self, val):
        if isinstance(val, str):
            return Kind[val.lower()]
        return Kind(val)

    @property
    def kind(self):
        return self._kind

    @kind.setter
    def kind(self, val):
        self._kind = self._validate_kind(val)

    @property
    def dotted_name(self) -> str:
        """Return the dotted name

        """
        names = []
        obj = self
        while obj.parent is not None:
            names.append(obj.attr_name)
            obj = obj.parent
        return '.'.join(names[::-1])

    @property
    def name(self):
        '''name of the device'''
        return self._name

    @name.setter
    def name(self, name):
        self._name = name

    @property
    def attr_name(self):
        return self._attr_name

    @property
    def connected(self):
        '''If the device is connected.

        Subclasses should override this'''
        return True

    def destroy(self):
        '''Disconnect the object from the underlying control layer'''
        self.unsubscribe_all()

    @property
    def parent(self):
        '''The parent of the ophyd object.

        If at the top of its hierarchy, `parent` will be None
        '''
        return self._parent

    @property
    def root(self):
        "Walk parents to find ultimate ancestor (parent's parent...)."
        root = self
        while True:
            if root.parent is None:
                return root
            root = root.parent

    @property
    def report(self):
        '''A report on the object.'''
        return {}

    @property
    def event_types(self):
        '''Events that can be subscribed to via `obj.subscribe`
        '''
        return tuple(self.subscriptions)

    def _run_subs(self, *args, sub_type, **kwargs):
        '''Run a set of subscription callbacks

        Only the kwarg ``sub_type`` is required, indicating
        the type of callback to perform. All other positional arguments
        and kwargs are passed directly to the callback function.

        The host object will be injected into kwargs as 'obj' unless that key
        already exists.

        If the `timestamp` is None, then it will be replaced by the current
        time.

        No exceptions are raised if the callback functions fail.
        '''
        if sub_type not in self.subscriptions:
            raise UnknownSubscription(
                "Unknown subscription {!r}, must be one of {!r}"
                .format(sub_type, self.subscriptions))

        kwargs['sub_type'] = sub_type
        # Guarantee that the object will be in the kwargs
        kwargs.setdefault('obj', self)

        # And if a timestamp key exists, but isn't filled -- supply it with
        # a new timestamp
        if 'timestamp' in kwargs and kwargs['timestamp'] is None:
            kwargs['timestamp'] = time.time()

        # Shallow-copy the callback arguments for replaying the
        # callback at a later time (e.g., when a new subscription is made)
        self._args_cache[sub_type] = (tuple(args), dict(kwargs))

        for cb in list(self._callbacks[sub_type].values()):
            cb(*args, **kwargs)

    def subscribe(self, callback, event_type=None, run=True):
        '''Subscribe to events this event_type generates.

        The callback will be called as ``cb(*args, **kwargs)`` with
        the values passed to `_run_subs` with the following additional keys:

           sub_type : the string value of the event_type
           obj : the host object, added if 'obj' not already in kwargs

        if the key 'timestamp' is in kwargs _and_ is None, then it will
        be replaced with the current time before running the callback.

        The ``*args``, ``**kwargs`` passed to _run_subs will be cached as
        shallow copies, be aware of passing in mutable data.

        .. warning::

           If the callback raises any exceptions when run they will be
           silently ignored.

        Parameters
        ----------
        callback : callable
            A callable function (that takes kwargs) to be run when the event is
            generated.  The expected signature is ::

              def cb(*args, obj: OphydObject, sub_type: str, **kwargs) -> None:

            The exact args/kwargs passed are whatever are passed to
            ``_run_subs``
        event_type : str, optional
            The name of the event to subscribe to (if None, defaults to
            the default sub for the instance - obj._default_sub)

            This maps to the ``sub_type`` kwargs in `_run_subs`
        run : bool, optional
            Run the callback now

        See Also
        --------
        clear_sub, _run_subs

        Returns
        -------
        cid : int
            id of callback, can be passed to `unsubscribe` to remove the
            callback

        '''
        if not callable(callback):
            raise ValueError("callback must be callable")
        # do default event type
        if event_type is None:
            # warnings.warn("Please specify which call back you wish to "
            #               "attach to defaulting to {}"
            #               .format(self._default_sub), stacklevel=2)
            event_type = self._default_sub

        if event_type is None:
            raise ValueError('Subscription type not set and object {} of class'
                             ' {} has no default subscription set'
                             ''.format(self.name, self.__class__.__name__))

        # check that this is a valid event type
        if event_type not in self.subscriptions:
            raise UnknownSubscription(
                "Unknown subscription {!r}, must be one of {!r}"
                .format(event_type, self.subscriptions))

        # wrapper for callback to snarf exceptions
        def wrap_cb(cb):
            @functools.wraps(cb)
            def inner(*args, **kwargs):
                try:
                    cb(*args, **kwargs)
                except Exception:
                    sub_type = kwargs['sub_type']
<<<<<<< HEAD
                    self.log.exception('Subscription %s callback '
                                       'exception (%s)',
                                       sub_type, self)
=======
                    self.log.exception(
                        'Subscription %s callback exception (%s)',
                        sub_type, self)
>>>>>>> 6df2b92f
            return inner
        # get next cid
        cid = next(self._cb_count)
        wrapped = wrap_cb(callback)
        self._unwrapped_callbacks[event_type][cid] = callback
        self._callbacks[event_type][cid] = wrapped
        self._cid_to_event_mapping[cid] = event_type

        if run:
            cached = self._args_cache[event_type]
            if cached is not None:
                args, kwargs = cached
                wrapped(*args, **kwargs)

        return cid

    def _reset_sub(self, event_type):
        '''Remove all subscriptions in an event type'''
        self._callbacks[event_type].clear()
        self._unwrapped_callbacks[event_type].clear()

    def clear_sub(self, cb, event_type=None):
        '''Remove a subscription, given the original callback function

        See also :meth:`subscribe`, :meth:`unsubscribe`

        Parameters
        ----------
        cb : callable
            The callback
        event_type : str, optional
            The event to unsubscribe from (if None, removes it from all event
            types)
        '''
        if event_type is None:
            event_types = self.event_types
        else:
            event_types = [event_type]
        cid_list = []
        for et in event_types:
            for cid, target in self._unwrapped_callbacks[et].items():
                if cb == target:
                    cid_list.append(cid)
        for cid in cid_list:
            self.unsubscribe(cid)

    def unsubscribe(self, cid):
        """Remove a subscription

        See also :meth:`subscribe`, :meth:`clear_sub`

        Parameters
        ----------
        cid : int
           token return by :meth:`subscribe`
        """
        ev_type = self._cid_to_event_mapping.pop(cid, None)
        if ev_type is None:
            return
        del self._unwrapped_callbacks[ev_type][cid]
        del self._callbacks[ev_type][cid]

    def unsubscribe_all(self):
        for ev_type in self._callbacks:
            self._reset_sub(ev_type)

    def check_value(self, value, **kwargs):
        '''Check if the value is valid for this object

        This function does no normalization, but may raise if the
        value is invalid.

        Raises
        ------
        ValueError
        '''
        pass

    def __repr__(self):
        info = self._repr_info()
        info = ', '.join('{}={!r}'.format(key, value) for key, value in info)
        return '{}({})'.format(self.__class__.__name__, info)

    def _repr_info(self):
        'Yields pairs of (key, value) to generate the object repr'
        if self.name is not None:
            yield ('name', self.name)

        if self._parent is not None:
            yield ('parent', self.parent.name)

    def __copy__(self):
        '''Copy the ophyd object

        Shallow copying ophyd objects uses the repr information from the
        _repr_info method to create a new object.
        '''
        kwargs = dict(self._repr_info())
        return self.__class__(**kwargs)

    def __getnewargs_ex__(self):
        '''Used by pickle to serialize an ophyd object

        Returns
        -------
        (args, kwargs)
            Arguments to be passed to __init__, necessary to recreate this
            object
        '''
        kwargs = dict(self._repr_info())
        return ((), kwargs)<|MERGE_RESOLUTION|>--- conflicted
+++ resolved
@@ -3,11 +3,7 @@
 from .EstTime import DefaultEstTime
 import time
 import logging
-
-<<<<<<< HEAD
-=======
 from enum import IntFlag
->>>>>>> 6df2b92f
 
 
 module_logger = logging.getLogger(__name__)
@@ -79,13 +75,8 @@
 
     _default_sub = None
 
-<<<<<<< HEAD
-    def __init__(self, *, name=None, parent=None, labels=None,
+    def __init__(self, *, name=None, attr_name='', parent=None, labels=None,
                  kind=None, est_time=DefaultEstTime):
-=======
-    def __init__(self, *, name=None, attr_name='', parent=None, labels=None,
-                 kind=None):
->>>>>>> 6df2b92f
         if labels is None:
             labels = set()
         self._ophyd_labels_ = set(labels)
@@ -133,7 +124,7 @@
 
     def __init_subclass__(cls, version=None, version_of=None,
                           version_type=None, **kwargs):
-        'This is called automatically in Python for all subclasses of OphydObject'
+        'Called automatically in Python for all subclasses of OphydObject'
         super().__init_subclass__(**kwargs)
 
         if version is None:
@@ -378,15 +369,9 @@
                     cb(*args, **kwargs)
                 except Exception:
                     sub_type = kwargs['sub_type']
-<<<<<<< HEAD
-                    self.log.exception('Subscription %s callback '
-                                       'exception (%s)',
-                                       sub_type, self)
-=======
                     self.log.exception(
                         'Subscription %s callback exception (%s)',
                         sub_type, self)
->>>>>>> 6df2b92f
             return inner
         # get next cid
         cid = next(self._cb_count)
