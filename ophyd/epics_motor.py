import logging

from .utils.epics_pvs import fmt_time

from .signal import (EpicsSignal, EpicsSignalRO)
from .utils import DisconnectedError
from .utils.epics_pvs import (raise_if_disconnected, AlarmSeverity)
from .positioner import PositionerBase
from .device import (Device, Component as Cpt, required_for_connection)
from .status import wait as status_wait
from .EstTime import EpicsMotorEstTime
from enum import Enum


logger = logging.getLogger(__name__)


class HomeEnum(str, Enum):
    forward = "forward"
    reverse = "reverse"


class EpicsMotor(Device, PositionerBase):
    '''An EPICS motor record, wrapped in a :class:`Positioner`

    Keyword arguments are passed through to the base class, Positioner

    Parameters
    ----------
    prefix : str
        The record to use
    read_attrs : sequence of attribute names
        The signals to be read during data acquisition (i.e., in read() and
        describe() calls)
    name : str, optional
        The name of the device
    parent : instance or None
        The instance of the parent device, if applicable
    settle_time : float, optional
        The amount of time to wait after moves to report status completion
    timeout : float, optional
        The default timeout to use for motion requests, in seconds.
    '''

    # position
    user_readback = Cpt(EpicsSignalRO, '.RBV', kind='hinted',
                        auto_monitor=True)
    user_setpoint = Cpt(EpicsSignal, '.VAL', limits=True)
    # calibration dial <-> user
    user_offset = Cpt(EpicsSignal, '.OFF', kind='config')
    user_offset_dir = Cpt(EpicsSignal, '.DIR', kind='config')
    offset_freeze_switch = Cpt(EpicsSignal, '.FOFF', kind='omitted')
    set_use_switch = Cpt(EpicsSignal, '.SET', kind='omitted')

    # configuration
    velocity = Cpt(EpicsSignal, '.VELO', kind='config')
    acceleration = Cpt(EpicsSignal, '.ACCL', kind='config')
    motor_egu = Cpt(EpicsSignal, '.EGU', kind='config')

    # motor status
    motor_is_moving = Cpt(EpicsSignalRO, '.MOVN', kind='omitted')
    motor_done_move = Cpt(EpicsSignalRO, '.DMOV', kind='omitted',
                          auto_monitor=True)
    high_limit_switch = Cpt(EpicsSignal, '.HLS', kind='omitted')
    low_limit_switch = Cpt(EpicsSignal, '.LLS', kind='omitted')
    direction_of_travel = Cpt(EpicsSignal, '.TDIR', kind='omitted')

    # commands
    motor_stop = Cpt(EpicsSignal, '.STOP', kind='omitted')
    home_forward = Cpt(EpicsSignal, '.HOMF', kind='omitted')
    home_reverse = Cpt(EpicsSignal, '.HOMR', kind='omitted')

    # alarm information
    tolerated_alarm = AlarmSeverity.NO_ALARM

<<<<<<< HEAD
    def __init__(self, *args, **kwargs):
        super().__init__(*args, **kwargs)
=======
    def __init__(self, prefix='', *, name, kind=None, read_attrs=None,
                 configuration_attrs=None, parent=None, **kwargs):
        super().__init__(prefix=prefix, name=name, kind=kind,
                         read_attrs=read_attrs,
                         configuration_attrs=configuration_attrs,
                         parent=parent, **kwargs)

>>>>>>> 6df2b92f
        # Make the default alias for the user_readback the name of the
        # motor itself.
        self.user_readback.name = self.name

<<<<<<< HEAD
        self.motor_done_move.subscribe(self._move_changed)
        self.user_readback.subscribe(self._pos_changed)
        self.est_time = EpicsMotorEstTime(self.name)

=======
>>>>>>> 6df2b92f
    @property
    def precision(self):
        '''The precision of the readback PV, as reported by EPICS'''
        return self.user_readback.precision

    @property
    def egu(self):
        '''The engineering units (EGU) for a position'''
        return self.motor_egu.get()

    @property
    @raise_if_disconnected
    def limits(self):
        return self.user_setpoint.limits

    @property
    @raise_if_disconnected
    def moving(self):
        '''Whether or not the motor is moving

        Returns
        -------
        moving : bool
        '''
        return bool(self.motor_is_moving.get(use_monitor=False))

    @raise_if_disconnected
    def stop(self, *, success=False):
        self.motor_stop.put(1, wait=False)
        super().stop(success=success)

    @raise_if_disconnected
    def move(self, position, wait=True, **kwargs):
        '''Move to a specified position, optionally waiting for motion to
        complete.

        Parameters
        ----------
        position
            Position to move to
        moved_cb : callable
            Call this callback when movement has finished. This callback must
            accept one keyword argument: 'obj' which will be set to this
            positioner instance.
        timeout : float, optional
            Maximum time to wait for the motion. If None, the default timeout
            for this positioner is used.

        Returns
        -------
        status : MoveStatus

        Raises
        ------
        TimeoutError
            When motion takes longer than `timeout`
        ValueError
            On invalid positions
        RuntimeError
            If motion fails other than timing out
        '''
        self._started_moving = False

        status = super().move(position, **kwargs)
        self.user_setpoint.put(position, wait=False)
        try:
            if wait:
                status_wait(status)
        except KeyboardInterrupt:
            self.stop()
            raise

        return status

    @property
    @raise_if_disconnected
    def position(self):
        '''The current position of the motor in its engineering units

        Returns
        -------
        position : float
        '''
        return self._position

    @raise_if_disconnected
    def set_current_position(self, pos):
        '''Configure the motor user position to the given value

        Parameters
        ----------
        pos
           Position to set.

        '''
        self.set_use_switch.put(1, wait=True)
        self.user_setpoint.put(pos, wait=True)
        self.set_use_switch.put(0, wait=True)

    @raise_if_disconnected
    def home(self, direction, wait=True, **kwargs):
        '''Perform the default homing function in the desired direction

        Parameters
        ----------
        direction : HomeEnum
           Direction in which to perform the home search.
        '''
        direction = HomeEnum(direction)

        self._started_moving = False
        position = (self.low_limit + self.high_limit) / 2
        status = super().move(position, **kwargs)

        if direction == HomeEnum.forward:
            self.home_forward.put(1, wait=False)
        else:
            self.home_reverse.put(1, wait=False)

        try:
            if wait:
                status_wait(status)
        except KeyboardInterrupt:
            self.stop()
            raise

        return status

    def check_value(self, pos):
        '''Check that the position is within the soft limits'''
        self.user_setpoint.check_value(pos)

    @required_for_connection
    @user_readback.sub_value
    def _pos_changed(self, timestamp=None, value=None, **kwargs):
        '''Callback from EPICS, indicating a change in position'''
        self._set_position(value)

    @required_for_connection
    @motor_done_move.sub_value
    def _move_changed(self, timestamp=None, value=None, sub_type=None,
                      **kwargs):
        '''Callback from EPICS, indicating that movement status has changed'''
        was_moving = self._moving
        self._moving = (value != 1)

        started = False
        if not self._started_moving:
            started = self._started_moving = (not was_moving and self._moving)

        self.log.debug('[ts=%s] %s moving: %s (value=%s)', fmt_time(timestamp),
                       self, self._moving, value)

        if started:
            self._run_subs(sub_type=self.SUB_START, timestamp=timestamp,
                           value=value, **kwargs)

        if was_moving and not self._moving:
            success = True
            # Check if we are moving towards the low limit switch
            if self.direction_of_travel.get() == 0:
                if self.low_limit_switch.get() == 1:
                    success = False
            # No, we are going to the high limit switch
            else:
                if self.high_limit_switch.get() == 1:
                    success = False

            # Check the severity of the alarm field after motion is complete.
            # If there is any alarm at all warn the user, and if the alarm is
            # greater than what is tolerated, mark the move as unsuccessful
            severity = self.user_readback.alarm_severity

            if severity != AlarmSeverity.NO_ALARM:
                status = self.user_readback.alarm_status
                if severity > self.tolerated_alarm:
                    self.log.error('Motion failed: %s is in an alarm state '
                                   'status=%s severity=%s',
                                   self.name, status, severity)
                    success = False
                else:
                    self.log.warning('Motor %s raised an alarm during motion '
                                     'status=%s severity %s',
                                     self.name, status, severity)
            self._done_moving(success=success, timestamp=timestamp,
                              value=value)

    @property
    def report(self):
        try:
            rep = super().report
        except DisconnectedError:
            # TODO there might be more in this that gets lost
            rep = {'position': 'disconnected'}
        rep['pv'] = self.user_readback.pvname
        return rep


class MotorBundle(Device):
    """Sub-class this to device a bundle of motors

    This provides better default behavior for :ref:``hints``.
    """
    ...<|MERGE_RESOLUTION|>--- conflicted
+++ resolved
@@ -73,10 +73,6 @@
     # alarm information
     tolerated_alarm = AlarmSeverity.NO_ALARM
 
-<<<<<<< HEAD
-    def __init__(self, *args, **kwargs):
-        super().__init__(*args, **kwargs)
-=======
     def __init__(self, prefix='', *, name, kind=None, read_attrs=None,
                  configuration_attrs=None, parent=None, **kwargs):
         super().__init__(prefix=prefix, name=name, kind=kind,
@@ -84,18 +80,13 @@
                          configuration_attrs=configuration_attrs,
                          parent=parent, **kwargs)
 
->>>>>>> 6df2b92f
         # Make the default alias for the user_readback the name of the
         # motor itself.
         self.user_readback.name = self.name
-
-<<<<<<< HEAD
         self.motor_done_move.subscribe(self._move_changed)
         self.user_readback.subscribe(self._pos_changed)
         self.est_time = EpicsMotorEstTime(self.name)
 
-=======
->>>>>>> 6df2b92f
     @property
     def precision(self):
         '''The precision of the readback PV, as reported by EPICS'''
